--- conflicted
+++ resolved
@@ -1,10 +1,6 @@
 {
 	"name": "haivision-connectdvr",
-<<<<<<< HEAD
-	"version": "1.1.0",
-=======
 	"version": "1.1.1",
->>>>>>> 74a590f1
 	"description": "Haivision Connect DVR for Companion.",
 	"main": "index.js",
 	"scripts": {
