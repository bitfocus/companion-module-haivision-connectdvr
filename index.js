import io from 'socket.io-client';
import got from 'got';
import jimp from 'jimp';
import { InstanceBase, Regex, combineRgb, CreateConvertToBooleanFeedbackUpgradeScript, runEntrypoint } from '@companion-module/base'

/**
 * Companion instance for managing Haivision DE devices
 * @author Justin Osborne (<osborne@churchofthehighlands.com>)
 */
class ConnectDvrInstance extends InstanceBase {
	 async init(config) {
		this.config = config;

		this.MIN_BUFFER_TIME = 25;
		this.RECONNECT_TIMEOUT = 10; // Number of seconds to try reconnect
		this.REBOOT_WAIT_TIME = 210; // Number of seconds to wait until next login after reboot; usually back up within 3.5 mins
		this.PREVIEW_REFRESH = 1500; // Only pull thumbnail every x millisec
		this.LOGIN_TIMEOUT = 5000; // Timeout for logins

		this.reconnecting = null;

		this.channels = {};
		this.player_status = {};
		this.cur_channel = null;
		this.session_id = null;
		this.cur_time = null;
		this.stream_cache_feedback = null;
		this.cuepoints = {};
		this._image_refresh = null;

		this.initVariables();

		if(this.config.host) {
			this.login(true);
		}
	}

	/**
	 * Initialize the available variables. (These are listed in the module config UI)
	 * @access public
	 * @since 1.0.0
	 */
	initVariables() {
		var variables = [
			{
				name: 'Current playing time of video (HH:MM:SS format).',
				variableId:  'time'
			},
			{
				name: 'Current duration of playing video (HH:MM:SS format).',
				variableId:  'duration'
			},
			{
				name: 'Remaining time in playing video (HH:MM:SS format).',
				variableId:  'remaining'
			}
		];

		this.setVariableDefinitions(variables);
		this.setVariableValues({
			time: '00:00:00',
			duration: '00:00:00',
			remaining: '00:00:00',
		});
	}

	/**
	 * Process configuration updates
	 * @param {Object} config New configuration
	 * @access public
	 * @since 1.0.0
	 */
	async configUpdated(config) {
		if(this.session_id) {
			this.logout();
		}

		this.config = config;
		if(this.config.host && this.config.username && this.config.password) {
			this.login(true);
		}
	}

	/**
	 * Initialize the socket.io connection to the server after successful login
	 * @access public
	 * @since 1.0.0
	 */
	initSocket() {
		this.updateStatus('connecting', 'Connecting to socket');
		this.socket = io('https://' + this.config.host, {
			path: '/transport/socket.io/',
			rejectUnauthorized: false,
			forceNode: true,
			transports: ['websocket'],
			transportOptions: {
				websocket: {
					extraHeaders: {
						Cookie: 'io=rj-zrxObRlXCYjP7AACx; sessionID=' + this.session_id // io ID can be anything
					}
				}
			}
		});

		this.socket
			.on('connect', () => {
				this.updateStatus('ok');
			})
			.on('connect_error', this._reconnect.bind(this))
			.on('logout', this._reconnect.bind(this, null, true))
			.on('model:delta', (type, arg1) => {
					if(type === 'player') {
						this._player_updates(arg1);
					} else if(type in this.channels) {
						this._channel_updates(type, arg1);
					}
				})
			.on('data:init', this.device_init.bind(this));
	}

	/**
	 * Updates that are received from the server relating to a specific channel
	 * @param {String} id
	 * @param {Object} params Raw parameters sent from the server
	 * @access private
	 * @since 1.0.0
	 */
	_channel_updates(id, params) {
		if('duration' in params && this.channels[id].duration !== params.duration) {
			params.last_duration_change = new Date();
		}
		this.channels[id] = {...this.channels[id], ...params};

		// If current channel is playing, update the duration variable
		if(id === this.cur_channel) {
			this.setVariableValues({
				duration: this._userFriendlyTime(this.channels[this.cur_channel].duration),
				remaining: 'time' in this.player_status ? this._userFriendlyTime(this.channels[this.cur_channel].duration - this.player_status.time) : '00:00:00'
			});
		}

		// cloud_duration is sent often for all channels, so we'll use it to validate that the duration is increasing
		if('cloud_duration' in params && params['cloud_duration'] > 0) {
			this.checkFeedbacks('streaming');
		}
	}

	/**
	 * Updates that are received from the server relating to what's playing
	 * @param {Object} args Raw arguments from the server
	 * @access private
	 * @since 1.0.0
	 */
	_player_updates(args) {
		if(!args) {
			return;
		}

		this.player_status = {...this.player_status, ...args};
		if('time' in args) {
			this._set_cur_time(args.time);
		}
		if('active_channel_id' in args) {
			this.log('debug', 'Setting active channel to ' + args.active_channel_id);
			this.set_live_channel(args.active_channel_id);
		}
		if('playing' in args) {
			this.get_latest_image();
			this.checkFeedbacks('playing', 'stopped', 'previewpic');
		}
	}

	/**
	 * Set the current time, may have been received from the server
	 * @param {String} time Time to set
	 * @access private
	 * @since 1.0.0
	 */
	_set_cur_time(time) {
		this.cur_time = parseFloat(time);
		this.setVariableValues({
			time: this._userFriendlyTime(this.cur_time)
		});

		return this.cur_time;
	}

	/**
	 * Attempt a reconnect on connection lost/logout
	 * @param {Boolean} retry_immediately Immediately try reconnecting, useful if the session may have ended
	 * @access public
	 * @since 1.0.0
	 */
	_reconnect(error, retry_immediately) {
		this.log('warn', `Connection to server ended. Will attempt to reconnect. Error ${error.message}`);
		this.updateStatus('disconnected', 'Disconnected and will attempt to reconnect...');

		this._endConnection();

		if(retry_immediately) {
			this.login(true);
		} else {
			this.keep_login_retry(this.RECONNECT_TIMEOUT);
		}
	}

	/**
	 * Try login again after timeout
	 * @param {Int} timeout Timeout to try reconnection
	 * @access public
	 * @since 1.0.0
	 */
	keep_login_retry(timeout) {
		if(this.reconnecting) {
			return;
		}

		this.log('info', 'Attempting to reconnect in ' + timeout + ' seconds.');
		this.reconnecting = setTimeout(this.login.bind(this, true), timeout * 1000);
	}

	_stopOldLogin() {
		if(this.reconnecting) {
			clearTimeout(this.reconnecting);
			this.reconnecting = null;
		}
	}

	/**
	 * Login to the device
	 * @param {Boolean} retry Set to true to continue retrying logins (only after a good first connection)
	 * @access public
	 * @since 1.0.0
	 */
	async login(retry = false) {
		this.updateStatus('connecting', 'Logging in');

		this._stopOldLogin();

		const data = await got.post(`https://${this.config.host}/api/session`, {
			json: {
				username: this.config.username,
				password: this.config.password
			},
			timeout: {
				request: this.LOGIN_TIMEOUT
			},
			https: {
				rejectUnauthorized: false,
			},
		}).json()
		.catch(e => {
			this.log('debug', `Could not connect to ${this.config.host}: ${e.message}`);
			this.updateStatus('connection_failure', e.message)

			if(retry) {
				this.keep_login_retry(this.RECONNECT_TIMEOUT);
			}
		})

		if(data) {
			this.session_id = data.response.sessionID;
			this.log('info', 'Successfully connected. Session ID is ' + this.session_id + '.');

			this.initSocket();
			return true;
		} else {
			return false;
		}
	}

	/**
	 * Initialize the device data received from server
	 * @param {Object} data Data received from server
	 * @access public
	 * @since 1.0.0
	 */
	device_init(data) {
		this.channels = {};
		this.player_status = data.player;
		if('active_channel_id' in data.player) {
			this.set_live_channel(data.player['active_channel_id']);
		}
		if('time' in data.player) {
			this._set_cur_time(data.player['time'])
		}
		data.channel.forEach((id) => {
			this.channels[id] = data[id];
		});

		this.actions();
		this.initFeedbacks();
		this.get_latest_image();
	}

	/**
	 * Sets a current channel as live
	 * @param {String} id ID of channel to set as live
	 * @access public
	 * @since 1.0.0
	 */
	set_live_channel(id) {
		this.cur_channel = id;
		this.checkFeedbacks('active');
	}

	/**
	 * Configuration fields that can be used
	 * @returns {Array}
	 * @access public
	 * @since 1.0.0
	 */
	getConfigFields() {
		return [
			{
				type: 'static-text',
				id: 'info',
				width: 12,
				label: 'Information',
				value: 'This will connect with Haivision Connect DVR. If you are using the operator account you will not be able to use the reboot functionality.'
			},
			{
				type: 'textinput',
				id: 'host',
				label: 'Target IP',
				width: 12,
				regex: Regex.IP,
				useVariables: true,
			},
			{
				type: 'textinput',
				id: 'username',
				label: 'Username',
				value: 'haioperator',
				width: 6,
				useVariables: true,
			},
			{
				type: 'textinput',
				id: 'password',
				label: 'Password',
				width: 6,
				useVariables: true,
			}
		]
	}

	/**
	 * Returns the choices for channels to use for dropdowns
	 * @returns {Array}
	 * @access private
	 * @since 1.0.0
	 */
	_get_channel_choices(blank = false) {
		var ret = [];

		if(blank) {
			ret.push({
				id: '',
				label: ''
			});
		}

		for(var id in this.channels) {
			ret.push({
				id: this.channels[id].id,
				label: this.channels[id].name
			});
		}
		return ret;
	}

	/**
	 * Setup the actions
	 * @param {Object} system
	 * @access public
	 * @since 1.0.0
	 */
	actions() {
		this.setActionDefinitions({
			playpause: {
				name: 'Play/Pause Toggle',
				options: [],
				callback: this.play_pause.bind(this)
			},
			channel: {
				name: 'Load Channel',
				options: [
					{
						type: 'dropdown',
						label: 'Channel ID',
						id: 'channel',
						choices: this._get_channel_choices(true)
					},
					{
						type: 'textinput',
						label: 'Start time in seconds or HH:MM:SS format (empty for end, if live, or start if not live)',
						id: 'initial_time',
						default: '',
						useVariables: true,
					}
				],
				callback: async (event) => {
					const init_time = await this.parseVariablesInString(event.options.initial_time);

					this.load_channel(event.options.channel, this._toSeconds(init_time));
				}
			},
			reboot: {
				name: 'Reboot Device',
				options: [],
				callback: this.reboot.bind(this)
			},
			play: {
				name: 'Play',
				options: [],
				callback: this.play.bind(this)
			},
			pause: {
				name: 'Pause',
				options: [],
				callback: this.pause.bind(this)
			},
			skip: {
				name: 'Skip backward or forward',
				description: 'Time, in seconds, to skip backward or forward. Use negative numbers to skip backwards.',
				options: [
					{
						type: 'textinput',
						label: 'Skip Time',
						id: 'skip_time',
						default: 5,
						regex: Regex.SIGNED_NUMBER
					}
				],
				callback: this.skip_live.bind(this)
			},
			goto: {
				name: 'Go to time in current channel',
				options: [
					{
						type: 'textinput',
						label: 'Time',
						id: 'time',
						default: '',
						tooltip: 'Time to go to in seconds or HH:MM:SS format.',
						useVariables: true,
					}
				],
				callback: async (event) => {
					if(this.cur_channel === null) {
						this.log('warn', 'Cannot go to time when channel not loaded.');
					} else {
						const time = await this.parseVariablesInString(event.options.time);

						this.load_channel(this.cur_channel, this._toSeconds(time));
					}
				}
			},
			set_cuepoint: {
				name: 'Set Cue Point',
				options: [
					{
						type: 'dropdown',
						label: 'Slot Number',
						id: 'cuepoint_id',
						default: 1,
						tooltip: 'Select a slot to store the current elapsed time and channel as a cuepoint for later recall. Set points do not survive a server restart.',
						choices: this._get_allowed_cuepoints()
					}
				],
				callback: this.set_cuepoint.bind(this)
			},
			recall_cuepoint: {
				name: 'Recall Cue Point',
				options: [
					{
						type: 'dropdown',
						label: 'Slot Number',
						id: 'cuepoint_id',
						default: 1,
						tooltip: 'Select a slot to recall. If there is not a cuepoint saved, nothing will happen. Use feedbacks to change colors if a cuepoint is set for a slot.',
						choices: this._get_allowed_cuepoints()
					},
					{
						type: 'dropdown',
						label: 'Play State',
						id: 'play_state',
						default: 'pause',
						tooltip: 'Should the clip start in a playing or paused state.',
						choices: [
							{ id: 'play', label: 'Playing' },
							{ id: 'pause', label: 'Paused' }
						]
					}
				],
				callback: this.recall_cuepoint.bind(this)
			}
		});
	}
	
	/**
	 * Returns list of allowed cue points slots
	 * @access protected
	 * @return {Object}
	 * @since 1.1.0
	 */
	_get_allowed_cuepoints() {
		return [
			{ id: '1', label: 'Slot 1' },
			{ id: '2', label: 'Slot 2' },
			{ id: '3', label: 'Slot 3' },
			{ id: '4', label: 'Slot 4' },
			{ id: '5', label: 'Slot 5' },
		];
	}

	/**
	 * Toggles play/pause
	 * @returns {Boolean}
	 * @access public
	 * @since 1.0.0
	 */
	play_pause() {
		if(!this._isConnected()) {
			return false;
		}

		this.log('info', 'Sending pause/play command.');
		this.socket.emit('sendAndCallback2', 'playback:togglePlayState');
		return true;
	}

	/**
	 * Insures that the channel is currently setup on the device
	 * @param {String} id
	 * @returns {Boolean}
	 */
	_is_valid_channel(id) {
		if(id in this.channels && (this.channels[id].error?.message ?? false) === false) {
			return true;
		}

		return false;
	}

	/**
	 * Adds an warning to the log if not currently connected
	 */
	_isConnected() {
		if(this.socket === undefined) {
			this.log('warn', 'Attempted to send command when not connected.');
			return false;
		}

		return true;
	}

	/**
	 * Load a channel to output
	 * @param {String} id ID of channel to check
	 * @param {String} init_time Initial time to load with
	 * @access public
	 * @since 1.0.0
	 */
	load_channel(id, init_time, callback = null) {
		if(!this._isConnected()) {
			return false;
		}

		if(!this._is_valid_channel(id)) {
			this.log('warn', `Cannot load invalid channel ${id}`);
<<<<<<< HEAD
			return false;
=======
			return false; // Do not attempt to load an invalid channel
>>>>>>> 8a2d3719
		}

		init_time = this._get_new_init_time(id, init_time);

		this.log('info', 'Loading channel ' + id + ' at ' + init_time + '.');

		this.socket.emit('sendAndCallback2', 'playback:loadChannel', id, init_time, false, -1, false, null, callback);
		this.set_live_channel(id);

		return true;
	}

	/**
	 * Check if a channel is live
	 * @param {String} id ID of channel to check
	 * @access public
	 * @since 1.0.0
	 */
	is_live(id) {
		if(this._is_valid_channel(id)) {
			// Cloud updates should be sent every 5 seconds or so
			if('last_duration_change' in this.channels[id] && (new Date - this.channels[id].last_duration_change) <= 15000) {
				return true;
			}
		}

		return false;
	}

	/**
	 * Returns a friendly time in the 00:00:00 format
	 * @param {Int} seconds
	 * @access private
	 * @since 1.0.0
	 */
	_userFriendlyTime(seconds) {
		return new Date(1000 * seconds)
			.toISOString()
			.substr(11, 8);
	}

	_toSeconds(formatted_time) {
		if(formatted_time === '') return '';

		const unparsed_time = String(formatted_time)
			.split(':')
			.reverse();
		let time = parseInt(unparsed_time[0]);

		switch(unparsed_time.length) {
			case 3:
				time += parseInt(unparsed_time[2]) * 3600;
			case 2:
				time += parseInt(unparsed_time[1]) * 60;
		}

		return time;
	}

	/**
	 * Get new start time based on new time, to insure we have a buffer and aren't trying to start at a negative time
	 * @param {String} id ID of channel to check
	 * @param {Float} init_time
	 * @access private
	 * @since 1.0.0
	 */
	_get_new_init_time(id, init_time) {
		if(init_time === '') {
			// Check if stream is live, if it's live go to the end; otherwise go to the beginning
			if(!this.is_live(id)) {
				init_time = 0;
			} else {
				init_time = this.channels[id].duration;
			}
		}

		// Always verify that we don't go to the very end of the video
		if(init_time > (this.channels[id].duration - this.MIN_BUFFER_TIME)) {
			init_time = this.channels[id].duration - this.MIN_BUFFER_TIME; // Give a little second buffer
			if(init_time <= 0) init_time = 0;
		}

		return this._set_cur_time(init_time);
	}

	/**
	 * Checks if a channel is currently active
	 * @returns {Boolean}
	 * @access public
	 * @since 1.1.0
	 */
	is_currently_active() {
		if(!this.cur_channel || !this.cur_time) {
			return false; // No clip is currently playing
		}
		return true;
	}

	/**
	 * Skip to different time for output
	 * @param {CompanionActionEvent} event skip_time
	 * @access public
	 * @since 1.0.0
	 */
	skip_live(event) {
		if(!this.is_currently_active()) {
			return false;
		}

		const time = parseFloat(event.options.skip_time);
		this.log('info', 'Skipping time by ' + time + '. From ' + this.cur_time + ' -> ' + (this.cur_time + time) + '.');

		this.load_channel(this.cur_channel, this.cur_time + time);
		return true;
	}

	/**
	 * Reboots the device and starts reconnect attempt
	 * @access public
	 * @since 1.0.0
	 */
	async reboot() {
		if(!this._isConnected()) {
			return;
		}

		this.log('info', 'Ending connecting and rebooting...');
		await got.put(`https://${this.config.host}/api/settings/reboot`, {
			json: {
				id: 0
			},
			headers: {
				Cookie: 'sessionID=' + this.session_id
			},
			https: {
				rejectUnauthorized: false,
			},
		}).then(d => {
			this.updateStatus('disconnected', 'Rebooting...');
			this._endConnection();
			this.session_id = null;
			this.keep_login_retry(this.REBOOT_WAIT_TIME);
		}).catch(e => {
			this.log('error', 'Could not reboot')
		})
	}

	/**
	 * Set a cuepoint
	 * @param {CompanionActionEvent} event cuepoint_id
	 * @access public
	 * @since 1.1.0
	 */
	set_cuepoint(event) {
		const cuepoint_id = event.options.cuepoint_id;

		if(!this.is_currently_active()) {
			this.log('info', 'No active channel to save cuepoint.');
			return false;
		}

		this.log('info', 'Setting cuepoint for slot ' + cuepoint_id);
		this.cuepoints[cuepoint_id] = {
			channel: this.cur_channel,
			time: this.cur_time,
			image: this.image
		};

		this.checkFeedbacks('cuepoint');
	}

	/**
	 * Recalls a saved cuepoint
	 * @param {CompanionActionEvent} event cuepoint_id and play_state
	 * @access public
	 * @since 1.1.0
	 */
	recall_cuepoint(event) {
		const cuepoint_id = event.options.cuepoint_id;
		const play_state = event.options.play_state;

		if(!(cuepoint_id in this.cuepoints)) {
			this.log('info', 'No cuepoint saved in slot ' + cuepoint_id);
			return false;
		}

		this.log('info', 'Recalling cuepoint for slot ' + cuepoint_id);
		const cuepoint = this.cuepoints[cuepoint_id];
		// The reason we send a play_pause is because loads automatically start playing and we cannot stop that
		this.load_channel(cuepoint.channel, cuepoint.time, play_state === 'pause' ? this.play_pause.bind(this) : null);
	}

	/**
	 * Plays the output video
	 * @access public
	 * @since 1.0.0
	 */
	play() {
		if(!this.is_playing() && this.cur_channel !== null) {
			this.play_pause();
		}
	}

	/**
	 * Pauses the output video
	 * @access public
	 * @since 1.0.0
	 */
	pause() {
		if(this.is_playing() && this.cur_channel !== null) {
			this.play_pause();
		}
	}

	is_playing() {
		return 'playing' in this.player_status && this.player_status.playing;
	}

	/**
	 * Initialize feedbacks
	 * @since 1.0.0
	 */
	initFeedbacks() {
		const channels = this._get_channel_choices(true);

		const feedbacks = {
			streaming: {
				type: 'boolean',
				name: 'Channel is Streaming',
				description: 'Indicates this channel is currently live streaming.',
				defaultStyle: {
					color: combineRgb(255,255,255),
					bgcolor: combineRgb(51, 102, 0)
				},
				options: [
					{
						type: 'dropdown',
						label: 'Channel ID',
						id: 'channel',
						choices: channels
					}
				],
				callback: (feedback) => this.is_live(feedback.options.channel)
			},
			active: {
				type: 'boolean',
				name: 'Channel is Active',
				description: 'Indicates this channel is currently active (playing/paused).',
				defaultStyle: {
					color: combineRgb(255,255,255),
					bgcolor: combineRgb(51, 102, 0)
				},
				options: [
					{
						type: 'dropdown',
						label: 'Channel ID',
						id: 'channel',
						choices: channels
					}
				],
				callback: (feedback) => feedback.options.channel == this.cur_channel
			},
			playing: {
				type: 'boolean',
				name: 'Output playing',
				description: 'Indicates a channel is currently playing.',
				options: [],
				defaultStyle: {
					color: combineRgb(255,255,255),
					bgcolor: combineRgb(51, 102, 0)
				},
				callback: (feedback) => this.is_playing()
			},
			stopped: {
				type: 'boolean',
				name: 'Output stopped',
				description: 'Indicates a channel is currently stopped.',
				options: [],
				defaultStyle: {
					color: combineRgb(255,255,255),
					bgcolor: combineRgb(128, 0, 0)
				},
				callback: (feedback) => !this.is_playing()
			},
			cuepoint: {
				type: 'advanced',
				name: 'Cue Point Slot Saved',
				description: 'Indicates a cue point is saved.',
				options: [
					{
						type: 'colorpicker',
						label: 'Foreground color',
						id: 'fg',
						default: combineRgb(255,255,255)
					},
					{
						type: 'colorpicker',
						label: 'Background color',
						id: 'bg',
						default: combineRgb(128, 0, 0)
					},
					{
						type: 'dropdown',
						label: 'Use preview image if available?',
						id: 'use_preview',
						choices: [
							{ id: '', label: 'No' },
							{ id: 'image', label: 'Yes' }
						]
					},
					{
						type: 'dropdown',
						label: 'Cuepoint Slot',
						id: 'cuepoint_id',
						choices: this._get_allowed_cuepoints()
					}
				],
				callback: (feedback) => {
					if(feedback.options.cuepoint_id in this.cuepoints) {
						let ret = {
							color: feedback.options.fg,
							bgcolor: feedback.options.bg
						};
						this.log('debug', feedback.options.use_preview);
						if(feedback.options.use_preview && feedback.options.use_preview === 'image' && this.cuepoints[feedback.options.cuepoint_id].image) {
							ret.png64 = this.cuepoints[feedback.options.cuepoint_id].image;
						}

						return ret;
					}

					return {};
				}
			},
			previewpic: {
				type: 'advanced',
				name: 'Preview',
				description: 'Preview output image',
				options: [],
				callback: (feedback) => {
					if(this.image) {
						return {
							png64: this.image
						};
					} else {
						return {};
					}
				}
			}
		};

		this.setFeedbackDefinitions(feedbacks);

		this.checkFeedbacks(...Object.keys(feedbacks));
	}

	async get_latest_image() {
		if(this._image_refresh) {
			clearTimeout(this._image_refresh);
		}
		if(!this._isConnected()) {
			return;
		}

		let image_location;
		if('image_primary' in this.player_status) {
			image_location = this.player_status.image_primary;
		} else {
			image_location = 'assets/img/live_screenshot_primary.jpg';
		}

		jimp.read({
			url: 'https://' + this.config.host + '/' + image_location,
			rejectUnauthorized: false
		}).then(image => {
			image.resize(72, 48)
				.getBufferAsync(jimp.MIME_PNG)
				.then(buff => {
					this.setImage(buff);
					this.checkFeedbacks('previewpic');
				})
				.catch(err => this.setImage(null));
		}).catch(err => {
			this.log('warn', 'Error processing preview image.');
			this.setImage(null);
		})
	}

	setImage(image) {
		this.image = image;

		if(this.is_playing()) {
			this._image_refresh = setTimeout(this.get_latest_image.bind(this), this.PREVIEW_REFRESH);
		}

		return this;
	}

	/**
	 * Logout of device
	 * @access public
	 * @since 1.0.0
	 */
	async logout() {
		this._endConnection();

		if(!this.session_id) {
			return;
		}

		await got.delete(`https://${this.config.host}/api/session`, {
			https: {
				rejectUnauthorized: false,
			},
			headers: {
				Cookie: 'sessionID=' + this.session_id
			},
			json: {}
		}).then(data => {
			this.log('info', 'Session logged out.');
		}).catch(e => {
			this.log('warn', 'Could not logout: ' + e.message)
		});
		this.session_id = null;
		this.updateStatus('disconnected');
	}

	/**
	 * Ends current socket connection
	 */
	_endConnection() {
		if(this._image_refresh) {
			clearTimeout(this._image_refresh);
		}

		if(this.socket !== undefined) {
			this.socket.close();
			delete this.socket;
		}
	}

	/**
	 * Ends session if connected
	 * @since 1.0.0
	 */
	async destroy() {
		this._stopOldLogin();
		await this.logout();
	}
}

runEntrypoint(ConnectDvrInstance, [
	CreateConvertToBooleanFeedbackUpgradeScript({
		streaming: {
			bg: 'bgcolor',
			fg: 'color',
			text: 'text',
		},
		active: true,
		playing: true,
		stopped: true,
	}),
])<|MERGE_RESOLUTION|>--- conflicted
+++ resolved
@@ -570,11 +570,7 @@
 
 		if(!this._is_valid_channel(id)) {
 			this.log('warn', `Cannot load invalid channel ${id}`);
-<<<<<<< HEAD
-			return false;
-=======
 			return false; // Do not attempt to load an invalid channel
->>>>>>> 8a2d3719
 		}
 
 		init_time = this._get_new_init_time(id, init_time);
