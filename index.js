--- conflicted
+++ resolved
@@ -245,11 +245,7 @@
 				password: this.config.password
 			}
 		}, (error, response, session_content) => {
-<<<<<<< HEAD
-			if(!response || !('statusCode' in response) || response.statusCode !== 200) {
-=======
 			if(typeof response !== 'object' || !('statusCode' in response) || response.statusCode !== 200) {
->>>>>>> 58ef05ee
 				this.debug('Could not connect, error: ' + error);
 				this.log('warn', 'Could not connect to server.');
 				this.status(this.STATUS_ERROR);
